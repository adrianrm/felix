--- conflicted
+++ resolved
@@ -11,11 +11,7 @@
                    uses:="org.osgi.service.component.runtime"
                    
 Require-Capability: osgi.ee;\
-<<<<<<< HEAD
-                   filter:="(|(&(osgi.ee=JavaSE)(version=1.6))(&(osgi.ee=JavaSE/compact1)(version=1.8)))"
-=======
                    filter:="(|(&(osgi.ee=JavaSE)(version=1.7))(&(osgi.ee=JavaSE/compact1)(version=1.8)))"
->>>>>>> fc9db34c
 
 Export-Package: org.apache.felix.scr.component;version=1.1.0;provide:=true, \
  org.apache.felix.scr.info;version=1.0.0;provide:=true, \
