--- conflicted
+++ resolved
@@ -19,8 +19,8 @@
 <project xmlns="http://maven.apache.org/POM/4.0.0" xmlns:xsi="http://www.w3.org/2001/XMLSchema-instance" xsi:schemaLocation="http://maven.apache.org/POM/4.0.0 http://maven.apache.org/maven-v4_0_0.xsd">
   <parent>
     <groupId>org.apache.felix</groupId>
-    <artifactId>felix</artifactId>
-    <version>1.0.4</version>
+    <artifactId>felix-parent</artifactId>
+    <version>1.2.0</version>
     <relativePath>../../pom/pom.xml</relativePath>
   </parent>
   <modelVersion>4.0.0</modelVersion>
@@ -28,11 +28,7 @@
   <groupId>org.apache.felix</groupId>
   <name>Apache Felix UPnP Extra </name>
   <artifactId>org.apache.felix.upnp.extra</artifactId>
-<<<<<<< HEAD
   <version>0.4.0</version>
-=======
-  <version>0.5.0-SNAPSHOT</version>
->>>>>>> 5c103d72
   <!-- <url>http://maven.apache.org</url> -->
   <dependencies>
     <dependency>
@@ -47,7 +43,6 @@
       <plugin>
         <groupId>org.apache.felix</groupId>
         <artifactId>maven-bundle-plugin</artifactId>
-        <version>1.4.0</version>
         <extensions>true</extensions>
         <configuration>
           <instructions>
