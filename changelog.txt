--- conflicted
+++ resolved
@@ -1,122 +1,8 @@
-<<<<<<< HEAD
-Changes from 2.0.6 to 2.0.8
----------------------------
-** Improvement
-    * [FELIX-5459] Use Java 6 as minimum version
-    * [FELIX-5374] Reduce severity of log message from SCR when there is no metatype
-    * [FELIX-5474] Do not call no-arg Bundle.getHeaders() method
-    * [FELIX-5360] Strange loading of org.apache.felix.service.command.Descriptor
-
-
-Changes from 2.0.4 to 2.0.6
----------------------------
-** Bug
-    * [FELIX-5315] Unexpected release of ConfigurationAdmin service in RegionConfigurationSupport
-    * [FELIX-5316] Updating from SCR 2.0.2 to SCR 2.0.4 leads to null pointers
-    * [FELIX-5318] SCR causes startup to wait when bundle uninstall itself in activator
-
-
-Changes from 2.0.2 to 2.0.4
----------------------------
-** Improvement
-    * [FELIX-5257] Improve formatting of command list output
-    * [FELIX-5243] Make the code more reusable
-    * [FELIX-5194] Pay attention if configuration change count doesn't change
-    * [FELIX-5174] Logging involving Configuration should show change count
-    * [FELIX-5129] ScrInfo info should more explicitly indicatte there are no component configurations
-    * [FELIX-4607] Configure with nested annotations/interfaces
-
-** Bug
-    * [FELIX-5300] ServiceComponentRuntime should not throw IllegalStateException
-    * [FELIX-5276] Possible hang when unbind method alters service properties
-    * [FELIX-5270] Configuration race between update and delete
-    * [FELIX-5264] Configuration updates may be missed
-    * [FELIX-5256] Object conversion should pass through unrecognized classes of the same type
-    * [FELIX-5220] Alarmist logging when bundle stops before we've activated it
-    * [FELIX-5213] ComponentContext.getServiceReference returns null though service registered
-    * [FELIX-5202] ServiceComponentRuntimeImpl NPE with subsystems/regions
-    * [FELIX-5186] Alarmist logging on asynchronous service changes
-    * [FELIX-5080] gogo info command left out Implementation-Class
-    * [FELIX-5079] Not enough configuration listeners to deal with regions
-    * [FELIX-5044] (felix-extensions) Service property changes during service registration get ignored
-    * [FELIX-5040] Get system bundle by location, not number, for global extender true
-    * [FELIX-5032] IndexOutOfBoundsException in SCR ComponentTestBase class
-    * [FELIX-4538] Problem with stale references with "triangle" of static references
-    * [FELIX-4417] Circular references detected but not resolved if one of the references in the cycle has optional cardinality
-    * [FELIX-4237] Updating a configuration may deactivate/active component multiple times
-    * [FELIX-1824] Cirular References are not currently explicitly checked and detected
-
-
-Changes from 2.0.0 to 2.0.2
----------------------------
-** Improvement
-    * [FELIX-5001] scr:list Gogo command should display component configurations
-    * [FELIX-5020] Don't log exception if metatype is not available
-
-** Bug
-    * [FELIX-5028] ServiceFactory for components might return null
-
-
-Changes from 1.8.2 to 2.0.0
----------------------------
-** Improvement
-    * [FELIX-4949] [RFC-190] Implement prototype_required
-    * [FELIX-4918] Implement searching for event methods according to 112.3.2
-    * [FELIX-4916] Provide service capability
-    * [FELIX-4787] Update DS Implementation to R6
-    * [FELIX-4769  [RFC190/212] Implement ComponentServiceObjects
-    * [FELIX-4634] [RFC212] Implement replace strategy
-    * [FELIX-4633] [RFC212] Implement update strategy
-    * [FELIX-4632] [RFC212] Make properties map passed to event methods comparable
-    * [FELIX-4631] [R6/RFC212] Implement field injection
-    * [FELIX-4537] use a bnd.bnd file for bnd configuration
-    * [FELIX-4507] "persistent" factory components
-    * [FELIX-4506] Control felix optional extensions through xml attributes in component descriptor
-    * [FELIX-4467] Option to use system bundle context for tracking bundles
-    * [FELIX-4412] Add Provide-Capability for declarative services bundle
-    * [FELIX-4406] [R6/rfc190] support 1.3 namespace
-    * [FELIX-4405] [R6rfc190] support prototype scope
-    * [FELIX-4404] [R6/rfc190] implement additional event method signature single Map
-    * [FELIX-4403] [R6/rfc190] implement configuration through annotation instances
-    * [FELIX-4402] [R6/rfc190] implement multiple pid support
-    * [FELIX-4401] [R6/rfc190] Implement runtime/introspection/console based on DTOs
-    * [FELIX-4391] R6/rfc190 Support <refname>.cardinality.minimum configuration property
-
-** Bug
-    * [FELIX-4990] Only first factoy configuration is used
-    * [FELIX-4968] With configuration annotations, coercion exceptions are thrown at the wrong time.
-    * [FELIX-4967] Configuration annotations need to handle char and char[]
-    * [FELIX-4965] Configuration annotations with invalid members handled incorrectly
-    * [FELIX-4964] Reactivate component at most once per service event
-    * [FELIX-4957] [RFC-212] Various issues with field references
-    * [FELIX-4951] [RFC-190] Correct pid handling
-    * [FELIX-4950] [RFC-190] Within a component instance for each reference to the same service the same object needs to be injected
-    * [FELIX-4883] ServiceComponentRuntime.getComponentConfigurationDTOs NullPointerException
-    * [FELIX-4843] ScrInfo impl misses the first provided service
-    * [FELIX-4835] Use bnd 2.3 (via maven-bundle-plugin 2.5.3) to avoid java 8 import problems
-    * [FELIX-4793] Components with an empty configuration are created even if configuration is required or available
-    * [FELIX-4792] Handle Errors on component initialization
-    * [FELIX-4790] SCR MutablePropertiesTest fails when run with framework 4.6.0
-    * [FELIX-4789] SCR Felix4188Test fails when run with framework 4.4.1 or newer
-    * [FELIX-4785] Incompatible SCR API
-    * [FELIX-4768] [RFC190/212] Reference can specify both method and field
-    * [FELIX-4753] Timing issues with bundle context configuration and CM configuration taking effect.
-    * [FELIX-4686] If component is declared with 1.3 NS and ds.factory.enabled = true, validation error occors
-    * [FELIX-4585] SCR will create an additional component instance when ComponentContext.enableComponent is called
-    * [FELIX-4563] target filters in xml reference element are not turned into properties
-    * [FELIX-4536] [R6rfc190] service.pid property aggregates pids from all configurations.
-    * [FELIX-4469] shell command "scr help" does not work without parameter
-    * [FELIX-4447] Regression in ScrShellCommand (NPE caused by falsy regex)
-    * [FELIX-4396] for factory components, configuration changes should affect existing instances
-    * [FELIX-4149] Do not directly support modifying service registration properties
-
-=======
 Changes from 1.8.2 to 1.8.4
 ---------------------------
 
 ** Bug
     * [FELIX-5576] - SCR components and factoryPids random issues
->>>>>>> 2af1d8f1
 
 Changes from 1.8 to 1.8.2
 ---------------------------
