--- conflicted
+++ resolved
@@ -67,15 +67,9 @@
     /** Mapping of ref pairs to value bound */
     private Map<String, Map<RefPair<?, ?>, Object>> boundValues;
 
-<<<<<<< HEAD
-
-
-    public ComponentContextImpl( final SingleComponentManager<S> componentManager, final Bundle usingBundle, ServiceRegistration<S> serviceRegistration )
-=======
     public ComponentContextImpl( final SingleComponentManager<S> componentManager,
             final Bundle usingBundle,
             ServiceRegistration<S> serviceRegistration )
->>>>>>> fc9db34c
     {
         m_componentManager = componentManager;
         m_usingBundle = usingBundle;
@@ -88,12 +82,8 @@
         this.serviceObjectsHelper = new ComponentServiceObjectsHelper(usingBundle.getBundleContext());
     }
 
-<<<<<<< HEAD
-    public void unsetServiceRegistration() {
-=======
     public void unsetServiceRegistration()
     {
->>>>>>> fc9db34c
         m_serviceRegistration = null;
     }
 
@@ -138,14 +128,11 @@
         return m_componentManager;
     }
 
-<<<<<<< HEAD
-=======
     public ComponentMetadata getComponentMetadata()
     {
     	return m_componentManager.getComponentMetadata();
     }
 
->>>>>>> fc9db34c
     @Override
     public final Dictionary<String, Object> getProperties()
     {
@@ -154,10 +141,7 @@
     }
 
 
-<<<<<<< HEAD
-=======
     @SuppressWarnings("unchecked")
->>>>>>> fc9db34c
     @Override
     public Object locateService( String name )
     {
@@ -174,10 +158,7 @@
     }
 
 
-<<<<<<< HEAD
-=======
     @SuppressWarnings({ "unchecked", "rawtypes" })
->>>>>>> fc9db34c
     @Override
     public Object locateService( String name, ServiceReference ref )
     {
@@ -228,14 +209,9 @@
         return this.m_componentManager.getLogger();
     }
 
-<<<<<<< HEAD
-    @Override
-    public ComponentInstance getComponentInstance()
-=======
     @SuppressWarnings("unchecked")
     @Override
     public ComponentInstance<S> getComponentInstance()
->>>>>>> fc9db34c
     {
         return m_componentInstance;
     }
@@ -315,11 +291,7 @@
 
 
         @Override
-<<<<<<< HEAD
-        public Object getInstance()
-=======
         public S getInstance()
->>>>>>> fc9db34c
         {
             return m_componentContext.getImplementationObject(true);
         }
@@ -337,11 +309,7 @@
     {
         if ( this.boundValues == null )
         {
-<<<<<<< HEAD
-            this.boundValues = new HashMap<String, Map<RefPair<?,?>,Object>>();
-=======
             this.boundValues = new HashMap<>();
->>>>>>> fc9db34c
         }
         Map<RefPair<?, ?>, Object> map = this.boundValues.get(key);
         if ( map == null )
@@ -354,11 +322,7 @@
 
     private Map<RefPair<?, ?>, Object> createNewFieldHandlerMap()
     {
-<<<<<<< HEAD
-        return new TreeMap<RefPair<?,?>, Object>(
-=======
         return new TreeMap<>(
->>>>>>> fc9db34c
             new Comparator<RefPair<?, ?>>()
             {
 
